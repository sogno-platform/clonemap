--- conflicted
+++ resolved
@@ -121,7 +121,6 @@
 
 // handleDeleteMASID is the handler for delete requests to path /api/ams/mas/{masid}
 func (fe *Frontend) handleDeleteMASID(w http.ResponseWriter, r *http.Request) {
-<<<<<<< HEAD
 	var cmapErr, httpErr error
 	vars := mux.Vars(r)
 	masID, cmapErr := strconv.Atoi(vars["masid"])
@@ -140,10 +139,6 @@
 	}
 	httpErr = httpreply.Resource(w, httpStatus, cmapErr)
 	fe.logErrors(r.URL.Path, cmapErr, httpErr)
-	return
-
-=======
->>>>>>> 2d55b528
 }
 
 // handlePostAgent is the handler for post requests to path /api/clonemap/mas/{masid}/agents
