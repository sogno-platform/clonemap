--- conflicted
+++ resolved
@@ -52,12 +52,8 @@
 COPY pkg/schemas pkg/schemas
 COPY pkg/ams/client pkg/ams/client
 COPY pkg/df/client pkg/df/client
-<<<<<<< HEAD
-COPY pkg/logger/client pkg/logger/client
-=======
 COPY pkg/client pkg/client
 COPY web web
->>>>>>> 2d55b528
 ENV PATH="/clonemap:${PATH}"
 RUN cd cmd/frontend; CGO_ENABLED=0 GOOS=linux go build -ldflags '-s' -o frontend; cp frontend /clonemap/
 
