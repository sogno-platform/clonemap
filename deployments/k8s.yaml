# Copyright 2020 Institute for Automation of Complex Power Systems,
# E.ON Energy Research Center, RWTH Aachen University
#
# This project is licensed under either of
# - Apache License, Version 2.0
# - MIT License
# at your option.
#
# Apache License, Version 2.0:
#
# Licensed under the Apache License, Version 2.0 (the "License");
# you may not use this file except in compliance with the License.
# You may obtain a copy of the License at
#
#     http://www.apache.org/licenses/LICENSE-2.0
#
# Unless required by applicable law or agreed to in writing, software
# distributed under the License is distributed on an "AS IS" BASIS,
# WITHOUT WARRANTIES OR CONDITIONS OF ANY KIND, either express or implied.
# See the License for the specific language governing permissions and
# limitations under the License.
#
# MIT License:
#
# Permission is hereby granted, free of charge, to any person obtaining a copy
# of this software and associated documentation files (the "Software"), to deal
# in the Software without restriction, including without limitation the rights
# to use, copy, modify, merge, publish, distribute, sublicense, and/or sell
# copies of the Software, and to permit persons to whom the Software is
# furnished to do so, subject to the following conditions:
#
# The above copyright notice and this permission notice shall be included in
# all copies or substantial portions of the Software.
#
# THE SOFTWARE IS PROVIDED "AS IS", WITHOUT WARRANTY OF ANY KIND, EXPRESS OR
# IMPLIED, INCLUDING BUT NOT LIMITED TO THE WARRANTIES OF MERCHANTABILITY,
# FITNESS FOR A PARTICULAR PURPOSE AND NONINFRINGEMENT. IN NO EVENT SHALL THE
# AUTHORS OR COPYRIGHT HOLDERS BE LIABLE FOR ANY CLAIM, DAMAGES OR OTHER
# LIABILITY, WHETHER IN AN ACTION OF CONTRACT, TORT OR OTHERWISE, ARISING FROM,
# OUT OF OR IN CONNECTION WITH THE SOFTWARE OR THE USE OR OTHER DEALINGS IN
# THE SOFTWARE.

# ------------------- Namespace ------------------- #

apiVersion: v1
kind: Namespace
metadata:
  name: clonemap
---

# ------------------- etcd Role ------------------- #

apiVersion: rbac.authorization.k8s.io/v1
kind: ClusterRole
metadata:
  name: etcd-operator
rules:
- apiGroups:
  - etcd.database.coreos.com
  resources:
  - etcdclusters
  - etcdbackups
  - etcdrestores
  verbs:
  - "*"
- apiGroups:
  - apiextensions.k8s.io
  resources:
  - customresourcedefinitions
  verbs:
  - "*"
- apiGroups:
  - ""
  resources:
  - pods
  - services
  - endpoints
  - persistentvolumeclaims
  - events
  verbs:
  - "*"
- apiGroups:
  - apps
  resources:
  - deployments
  verbs:
  - "*"
# The following permissions can be removed if not using S3 backup and TLS
- apiGroups:
  - ""
  resources:
  - secrets
  verbs:
  - get
---

# ------------------- etcd Role Binding ------------------- #

apiVersion: rbac.authorization.k8s.io/v1
kind: ClusterRoleBinding
metadata:
  name: etcd-operator
roleRef:
  apiGroup: rbac.authorization.k8s.io
  kind: ClusterRole
  name: etcd-operator
subjects:
- kind: ServiceAccount
  name: default
  namespace: clonemap
---

# ------------------- etcd operator Deployment ------------------- #

apiVersion: apps/v1
kind: Deployment
metadata:
  namespace: clonemap
  name: etcd-operator
spec:
  replicas: 1
  selector:
    matchLabels:
      name: etcd-operator
  template:
    metadata:
      labels:
        name: etcd-operator
    spec:
      containers:
      - name: etcd-operator
        image: quay.io/coreos/etcd-operator:v0.9.2
        command:
        - etcd-operator
        # Uncomment to act for resources in all namespaces. More information in doc/clusterwide.md
        #- -cluster-wide
        env:
        - name: MY_POD_NAMESPACE
          valueFrom:
            fieldRef:
              fieldPath: metadata.namespace
        - name: MY_POD_NAME
          valueFrom:
            fieldRef:
              fieldPath: metadata.name
---

# ------------------- etcd Cluster ------------------- #

apiVersion: "etcd.database.coreos.com/v1beta2"
kind: "EtcdCluster"
metadata:
  namespace: clonemap
  name: "etcd-cluster"
  ## Adding this annotation make this cluster managed by clusterwide operators
  ## namespaced operators ignore it
  # annotations:
  #   etcd.database.coreos.com/scope: clusterwide
spec:
  size: 3
  # pod:
  #   resources:
  #     limits:
  #       cpu: 300m
  #       memory: 400Mi
  #     requests:
  #       cpu: 200m
  #       memory: 300Mi
version: "3.2.24"
---

# ------------------- mqtt cluster Service ------------------- #

apiVersion: v1
kind: Service
metadata:
  name: mqtt
  namespace: clonemap
  labels:
    app: mosquitto
spec:
  ports:
    - port: 1883
      name: mqtt
  clusterIP: None
  selector:
    app: mosquitto
---

# ------------------- mqtt external Service ------------------- #

apiVersion: v1
kind: Service
metadata:
  name: mqtt-np
  namespace: clonemap
  labels:
    app: mosquitto
spec:
  type: NodePort
  ports:
    - port: 1883
      protocol: TCP
      nodePort: 30883
      name: mqtt
  selector:
    app: mosquitto
---

# ------------------- mqtt ConfigMap ------------------- #

apiVersion: v1
kind: ConfigMap
metadata:
  name: mosquitto-config
  namespace: clonemap
data:
  conf:
    log_type none
    log_dest none
    set_tcp_nodelay true
---

# ------------------- mqtt Deployment ------------------- #

apiVersion: apps/v1
kind: Deployment
metadata:
  name: mosquitto
  namespace: clonemap
spec:
  replicas: 1
  selector:
    matchLabels:
      app: mosquitto
  template:
    metadata:
      labels:
        app: mosquitto
    spec:
      containers:
      - name: mosquitto
        image: eclipse-mosquitto:1.6.13
        ports:
          - containerPort: 1883
        readinessProbe:
          tcpSocket:
            port: 1883
          initialDelaySeconds: 5
          periodSeconds: 10
        volumeMounts:
        - name: config-volume
          mountPath: /mosquitto/config
      nodeSelector:
        host: pan4
      volumes:
      - name: config-volume
        configMap:
          name: mosquitto-config
          items:
          - key: conf
            path: mosquitto.conf
---

# ------------------- ams Service Account ------------------- #

apiVersion: v1
kind: ServiceAccount
metadata:
  labels:
    k8s-app: ams
  name: ams
  namespace: clonemap
---

# ------------------- ams Role ------------------- #

kind: Role
apiVersion: rbac.authorization.k8s.io/v1
metadata:
  name: ams-role
  namespace: clonemap
rules:
- apiGroups: ["", "apps"]
  resources: ["deployments", "pods", "services", "statefulsets"]
  verbs: ["create", "get", "update", "delete", "list"]
---

# ------------------- ams RoleBinding ------------------- #

apiVersion: rbac.authorization.k8s.io/v1
kind: RoleBinding
metadata:
  name: ams
  namespace: clonemap
  labels:
    k8s-app: ams
roleRef:
  apiGroup: rbac.authorization.k8s.io
  kind: Role
  name: ams-role
subjects:
- kind: ServiceAccount
  name: ams
---

# ------------------- ams Service ------------------- #

apiVersion: v1
kind: Service
metadata:
  namespace: clonemap
  name: ams
  labels:
    app: ams
spec:
  type: NodePort
  ports:
  - port: 9000
    protocol: TCP
    targetPort: ams-port
    nodePort: 30009
  selector:
    app: ams
    role: frontend
---

# ------------------- ams Deployment ------------------- #

apiVersion: apps/v1
kind: Deployment
metadata:
  namespace: clonemap
  name: ams-deployment
  labels:
    app: ams
spec:
  selector:
    matchLabels:
      app: ams
  template:
    metadata:
      namespace: clonemap
      labels:
        app: ams
        role: frontend
    spec:
      containers:
      - name: ams-container
<<<<<<< HEAD
        image: localtest/ams:latest
        imagePullPolicy: Never
=======
        image: clonemap/ams
>>>>>>> 85ba8d4a
        env:
          - name: CLONEMAP_DEPLOYMENT_TYPE
            value: "production"
          - name: CLONEMAP_RESOURCE_LIMITATION
            value: "NO"
          - name: CLONEMAP_STORAGE_TYPE
            value: "etcd"
          - name: CLONEMAP_LOG_LEVEL
            value: "error"
          - name: CLONEMAP_NAMESPACE
            value: "clonemap"
        # resources:
        #   requests:
        #     memory: "128Mi"
        #     cpu: "500m"
        #   limits:
        #     memory: "256Mi"
        #     cpu: "600m"
        ports:
        - containerPort: 9000
          name: ams-port
        livenessProbe:
          httpGet:
            path: /api/clonemap
            port: 9000
          initialDelaySeconds: 30
          timeoutSeconds: 20
      serviceAccountName: ams
---

# ------------------- Cassandra configmap ------------------- #

apiVersion: v1
data:
  cassandra-init.sh: |
    cat >/import.cql <<EOF
    CREATE KEYSPACE IF NOT EXISTS clonemap WITH replication = {'class': 'SimpleStrategy', 'replication_factor': '1'}  AND durable_writes = true;
    CREATE TABLE clonemap.logging_error ( masid int, agentid int, t timestamp, log varchar, PRIMARY KEY ((masid, agentid), t)) WITH CLUSTERING ORDER BY (t ASC);
    CREATE TABLE clonemap.logging_app ( masid int, agentid int, t timestamp, log varchar, PRIMARY KEY ((masid, agentid), t)) WITH CLUSTERING ORDER BY (t ASC);
    CREATE TABLE clonemap.logging_msg ( masid int, agentid int, t timestamp, log varchar, PRIMARY KEY ((masid, agentid), t)) WITH CLUSTERING ORDER BY (t ASC);
    CREATE TABLE clonemap.logging_status ( masid int, agentid int, t timestamp, log varchar, PRIMARY KEY ((masid, agentid), t)) WITH CLUSTERING ORDER BY (t ASC);
    CREATE TABLE clonemap.logging_debug ( masid int, agentid int, t timestamp, log varchar, PRIMARY KEY ((masid, agentid), t)) WITH CLUSTERING ORDER BY (t ASC);
    CREATE TABLE clonemap.logging_beh ( masid int, agentid int, t timestamp, log varchar, PRIMARY KEY ((masid, agentid), t)) WITH CLUSTERING ORDER BY (t ASC);
    CREATE TABLE clonemap.logging_series ( masid int, agentid int, name varchar, t timestamp, series varchar, PRIMARY KEY ((masid, agentid), name, t)) WITH CLUSTERING ORDER BY (name ASC, t ASC);
    CREATE TABLE clonemap.heatmap ( masid int, t timestamp, item varchar, PRIMARY KEY (masid, t)) WITH CLUSTERING ORDER BY (t ASC);
    CREATE TABLE clonemap.beh_stats ( masid int, agentid int, behType varchar, start timestamp, stats varchar, PRIMARY KEY ((masid, agentid, behType), start)) WITH CLUSTERING ORDER BY (start ASC);
    CREATE TABLE clonemap.state ( masid int, agentid int, state varchar, PRIMARY KEY (masid, agentid));
    EOF

    until cqlsh cassandra -f /import.cql; do
    echo "cqlsh: Cassandra is unavailable to initialize - will retry later"
    sleep 2
    done
kind: ConfigMap
metadata:
  name: cassinit
  namespace: clonemap
---

# ------------------- Cassandra service ------------------- #

apiVersion: v1
kind: Service
metadata:
  namespace: clonemap
  name: cassandra
  labels:
    app: cass
spec:
  ports:
  - port: 9042
    protocol: TCP
    targetPort: cql-port
  selector:
    app: cass
---


# ------------------- Cassandra deployment ------------------- #

apiVersion: apps/v1
kind: StatefulSet
metadata:
  namespace: clonemap
  name: cass-ssset
  labels:
    app: cass
spec:
  serviceName: cassandra
  replicas: 3
  selector:
    matchLabels:
      app: cass
  template:
    metadata:
      labels:
        app: cass
    spec:
      terminationGracePeriodSeconds: 1800
      containers:
      - name: cass-container
        image: cassandra
        imagePullPolicy: Never
        ports:
        - containerPort: 7000
          name: intra-node
        - containerPort: 7001
          name: tls-intra-node
        - containerPort: 7199
          name: jmx
        - containerPort: 9042
          name: cql-port
        #resources:
        #  limits:
        #    cpu: "2"
        #    memory: "4Gi"
        #  requests:
        #    cpu: "1"
        #    memory: "2Gi"
        securityContext:
          capabilities:
            add:
              - IPC_LOCK
        lifecycle:
          preStop:
            exec:
              command: 
              - /bin/sh
              - -c
              - nodetool drain
        env:
          #- name: MAX_HEAP_SIZE
          #  value: 512M
          #- name: HEAP_NEWSIZE
          #  value: 100M
          - name: CASSANDRA_SEEDS
            value: "cass-ssset-0.cassandra.clonemap.svc.cluster.local"
          #- name: CASSANDRA_CLUSTER_NAME
          #  value: "K8Demo"
          #- name: CASSANDRA_DC
          #  value: "DC1-K8Demo"
          #- name: CASSANDRA_RACK
          #  value: "Rack1-K8Demo"
          - name: POD_IP
            valueFrom:
              fieldRef:
                fieldPath: status.podIP
---

    # ------------------- Cassandra init job ------------------- #

apiVersion: batch/v1
kind: Job
metadata:
  name: cassinit-job
  namespace: clonemap
spec:
  ttlSecondsAfterFinished: 100
  template:
    spec:
      containers:
      - name: cassinit-container
        image: cassandra
        volumeMounts:
        - name: init
          mountPath: /cassinit
        command: ["sh", "cassinit/cassandra-init.sh"]
      restartPolicy: Never
      volumes:
      - name: init
        configMap:
          name: cassinit
---

# ------------------- logger Service ------------------- #

apiVersion: v1
kind: Service
metadata:
  namespace: clonemap
  name: logger
  labels:
    app: logger
spec:
  type: NodePort
  ports:
  - port: 11000
    protocol: TCP
    targetPort: logger-port
    nodePort: 30011
  selector:
    app: logger
    role: frontend
---

# ------------------- logger Deployment ------------------- #

apiVersion: apps/v1
kind: Deployment
metadata:
  namespace: clonemap
  name: logger-deployment
  labels:
    app: logger
spec:
  selector:
    matchLabels:
      app: logger
  template:
    metadata:
      namespace: clonemap
      labels:
        app: logger
        role: frontend
    spec:
      containers:
      - name: logger-container
<<<<<<< HEAD
        image: localtest/logger:latest
        imagePullPolicy: Never
=======
        image: clonemap/logger
>>>>>>> 85ba8d4a
        env:
          - name: CLONEMAP_DEPLOYMENT_TYPE
            value: "production"
          - name: CLONEMAP_LOG_LEVEL
            value: "info"
        # resources:
        #   requests:
        #     memory: "128Mi"
        #     cpu: "300m"
        #   limits:
        #     memory: "256Mi"
        #     cpu: "400m"
        ports:
        - containerPort: 11000
          name: logger-port
        livenessProbe:
          httpGet:
            path: /api/logging/0/0/error/latest/1
            port: 11000
          initialDelaySeconds: 30
          timeoutSeconds: 20
---

# ------------------- DF Service ------------------- #

apiVersion: v1
kind: Service
metadata:
  namespace: clonemap
  name: df
  labels:
    app: df
spec:
  type: NodePort
  ports:
  - port: 12000
    protocol: TCP
    targetPort: df-port
    nodePort: 30012
  selector:
    app: df
    role: frontend
---

# ------------------- df Deployment ------------------- #

apiVersion: apps/v1
kind: Deployment
metadata:
  namespace: clonemap
  name: df-deployment
  labels:
    app: df
spec:
  selector:
    matchLabels:
      app: df
  template:
    metadata:
      namespace: clonemap
      labels:
        app: df
        role: frontend
    spec:
      containers:
      - name: df-container
        image: clonemap/df
        env:
          - name: CLONEMAP_DEPLOYMENT_TYPE
            value: "production"
          - name: CLONEMAP_LOG_LEVEL
            value: "error"
        # resources:
        #   requests:
        #     memory: "128Mi"
        #     cpu: "300m"
        #   limits:
        #     memory: "256Mi"
        #     cpu: "400m"
        ports:
        - containerPort: 12000
          name: df-port
        livenessProbe:
          httpGet:
            path: /api/df/0/svc
            port: 12000
          initialDelaySeconds: 30
          timeoutSeconds: 20
---

# ------------------- Frontend Service ------------------- #

apiVersion: v1
kind: Service
metadata:
  namespace: clonemap
  name: fe
  labels:
    app: fe
spec:
  type: LoadBalancer
  ports:
  - port: 13000
    protocol: TCP
    targetPort: fe-port
    nodePort: 30013
  selector:
    app: fe
    role: frontend
---

# -------------------- Frontend Deployment -------------------- #

apiVersion: apps/v1
kind: Deployment
metadata:
  namespace: clonemap
  name: fe-deployment
  labels:
    app: fe
spec:
  selector:
    matchLabels:
      app: fe
  template:
    metadata:
      namespace: clonemap
      labels:
        app: fe
        role: frontend
    spec:
      containers:
      - name: fe-container
<<<<<<< HEAD
        image: localtest/frontend:latest
        imagePullPolicy: Never
=======
        image: clonemap/frontend
>>>>>>> 85ba8d4a
        env:
          - name: CLONEMAP_DEPLOYMENT_TYPE
            value: "production"
          - name: CLONEMAP_LOG_LEVEL
            value: "error"
        # resources:
        #   requests:
        #     memory: "256Mi"
        #     cpu: "500m"
        #   limits:
        #     memory: "512Mi"
        #     cpu: "1"
        ports:
        - containerPort: 13000
          name: fe-port
        livenessProbe:
          httpGet:
            path: /api/overview
            port: 13000
          initialDelaySeconds: 30
          timeoutSeconds: 20<|MERGE_RESOLUTION|>--- conflicted
+++ resolved
@@ -347,12 +347,7 @@
     spec:
       containers:
       - name: ams-container
-<<<<<<< HEAD
-        image: localtest/ams:latest
-        imagePullPolicy: Never
-=======
         image: clonemap/ams
->>>>>>> 85ba8d4a
         env:
           - name: CLONEMAP_DEPLOYMENT_TYPE
             value: "production"
@@ -570,12 +565,7 @@
     spec:
       containers:
       - name: logger-container
-<<<<<<< HEAD
-        image: localtest/logger:latest
-        imagePullPolicy: Never
-=======
         image: clonemap/logger
->>>>>>> 85ba8d4a
         env:
           - name: CLONEMAP_DEPLOYMENT_TYPE
             value: "production"
@@ -709,12 +699,7 @@
     spec:
       containers:
       - name: fe-container
-<<<<<<< HEAD
-        image: localtest/frontend:latest
-        imagePullPolicy: Never
-=======
         image: clonemap/frontend
->>>>>>> 85ba8d4a
         env:
           - name: CLONEMAP_DEPLOYMENT_TYPE
             value: "production"
