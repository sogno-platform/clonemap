# Copyright 2020 Institute for Automation of Complex Power Systems,
# E.ON Energy Research Center, RWTH Aachen University
#
# This project is licensed under either of
# - Apache License, Version 2.0
# - MIT License
# at your option.
#
# Apache License, Version 2.0:
#
# Licensed under the Apache License, Version 2.0 (the "License");
# you may not use this file except in compliance with the License.
# You may obtain a copy of the License at
#
#     http://www.apache.org/licenses/LICENSE-2.0
#
# Unless required by applicable law or agreed to in writing, software
# distributed under the License is distributed on an "AS IS" BASIS,
# WITHOUT WARRANTIES OR CONDITIONS OF ANY KIND, either express or implied.
# See the License for the specific language governing permissions and
# limitations under the License.
#
# MIT License:
#
# Permission is hereby granted, free of charge, to any person obtaining a copy
# of this software and associated documentation files (the "Software"), to deal
# in the Software without restriction, including without limitation the rights
# to use, copy, modify, merge, publish, distribute, sublicense, and/or sell
# copies of the Software, and to permit persons to whom the Software is
# furnished to do so, subject to the following conditions:
#
# The above copyright notice and this permission notice shall be included in
# all copies or substantial portions of the Software.
#
# THE SOFTWARE IS PROVIDED "AS IS", WITHOUT WARRANTY OF ANY KIND, EXPRESS OR
# IMPLIED, INCLUDING BUT NOT LIMITED TO THE WARRANTIES OF MERCHANTABILITY,
# FITNESS FOR A PARTICULAR PURPOSE AND NONINFRINGEMENT. IN NO EVENT SHALL THE
# AUTHORS OR COPYRIGHT HOLDERS BE LIABLE FOR ANY CLAIM, DAMAGES OR OTHER
# LIABILITY, WHETHER IN AN ACTION OF CONTRACT, TORT OR OTHERWISE, ARISING FROM,
# OUT OF OR IN CONNECTION WITH THE SOFTWARE OR THE USE OR OTHER DEALINGS IN
# THE SOFTWARE.

# ------------------- Namespace ------------------- #

apiVersion: v1
kind: Namespace
metadata:
  name: clonemap
---

# ------------------- etcd client service ------------------- #

apiVersion: v1
kind: Service
metadata:
  name: etcd-cluster-client
  labels:
    etcd_cluster: etcd-cl
  namespace: clonemap
spec:
  ports:
  - name: etcd-client
    port: 2379
  selector:
    etcd_cluster: etcd-cl
---

# ------------------- etcd cluster service ------------------- #

apiVersion: v1
kind: Service
metadata:
  annotations:
  name: etcd-cl
  labels:
    etcd_cluster: etcd-cl
  namespace: clonemap
spec:
  clusterIP: None
  ports:
  - port: 2379
    name: client
  - port: 2380
    name: peer
  publishNotReadyAddresses: true
  selector:
    etcd_cluster: etcd-cl
---

# ------------------- etcd budget ------------------- #

apiVersion: policy/v1
kind: PodDisruptionBudget
metadata:
  name: etcd-cl-pdb
  namespace: clonemap
spec:
  minAvailable: 51%
  selector:
    matchLabels:
      etcd_cluster: etcd-cl
---

# ------------------- etcd stateful set ------------------- #

apiVersion: apps/v1
kind: StatefulSet
metadata:
  name: etcd-cl
  labels:
    etcd_cluster: etcd-cl
  namespace: clonemap
spec:
  serviceName: etcd-cl
  selector:
    matchLabels:
      etcd_cluster: etcd-cl
  replicas: 3
  podManagementPolicy: Parallel
  template:
    metadata:
      name: etcd-cl
      labels:
        app: etcd
        etcd_cluster: etcd-cl
        plane: control
      namespace: clonemap
    spec:
      containers:
      - name: etcd
        image: quay.io/coreos/etcd:v3.4.3
        ports:
        - containerPort: 2379
          name: client
        - containerPort: 2380
          name: server
        # yamllint disable rule:indentation rule:line-length
        command:
        - /bin/sh
        - -ec
        - |
          HOSTNAME=$(hostname)
          eps() {
            EPS=""
            for i in $(seq 0 $((${INITIAL_CLUSTER_SIZE} - 1))); do
              EPS="${EPS}${EPS:+,}http://${CLUSTER_NAME}-${i}.${CLUSTER_NAME}.${POD_NAMESPACE}.svc:2379"
            done
            echo ${EPS}
          }
          member_hash() {
            etcdctl \
                --endpoints=$(eps) \
                member list | grep http://${HOSTNAME}.${CLUSTER_NAME}.${POD_NAMESPACE}.svc:2380 | cut -d',' -f1
          }
          num_existing() {
            etcdctl \
                --endpoints=$(eps) \
                member list | wc -l
          }
          initial_peers() {
            PEERS=""
            for i in $(seq 0 $((${INITIAL_CLUSTER_SIZE} - 1))); do
              PEERS="${PEERS}${PEERS:+,}${CLUSTER_NAME}-${i}=http://${CLUSTER_NAME}-${i}.${CLUSTER_NAME}.${POD_NAMESPACE}.svc:2380"
            done
            echo ${PEERS}
          }
          MEMBER_HASH=$(member_hash)
          EXISTING=$(num_existing)
          # Re-joining after failure?
          if [ -n "${MEMBER_HASH}" ]; then
            echo "Re-joining member ${HOSTNAME}"
            etcdctl \
                --endpoints=$(eps) \
                member remove ${MEMBER_HASH}
            rm -rf /var/run/etcd/*
            mkdir -p /var/run/etcd/
          fi
          if [ ${EXISTING} -gt 0 ]; then
            while true; do
              echo "Waiting for ${HOSTNAME}.${CLUSTER_NAME}.${POD_NAMESPACE} to come up"
              ping -W 1 -c 1 ${HOSTNAME}.${CLUSTER_NAME}.${POD_NAMESPACE} > /dev/null && break
              sleep 1s
            done
            etcdctl \
                --endpoints=$(eps) \
                member add ${HOSTNAME} --peer-urls=http://${HOSTNAME}.${CLUSTER_NAME}.${POD_NAMESPACE}.svc:2380 | grep "^ETCD_" > /var/run/etcd/new_member_envs
            if [ $? -ne 0 ]; then
              echo "Member add ${HOSTNAME} error"
              rm -f /var/run/etcd/new_member_envs
              exit 1
            fi
            cat /var/run/etcd/new_member_envs
            . /var/run/etcd/new_member_envs
            exec etcd --name ${HOSTNAME} \
                --initial-advertise-peer-urls http://${HOSTNAME}.${CLUSTER_NAME}.${POD_NAMESPACE}.svc:2380 \
                --listen-peer-urls http://0.0.0.0:2380 \
                --listen-client-urls http://0.0.0.0:2379 \
                --advertise-client-urls http://${HOSTNAME}.${CLUSTER_NAME}.${POD_NAMESPACE}.svc:2379 \
                --data-dir /var/run/etcd/default.etcd \
                --initial-cluster ${ETCD_INITIAL_CLUSTER} \
                --initial-cluster-state ${ETCD_INITIAL_CLUSTER_STATE} \
                --max-request-bytes 2000000 \
                --max-wals 1 \
                --max-snapshots 1 \
                --quota-backend-bytes 8589934592 \
                --snapshot-count 5000
          fi
          for i in $(seq 0 $((${INITIAL_CLUSTER_SIZE} - 1))); do
            while true; do
              echo "Waiting for ${CLUSTER_NAME}-${i}.${CLUSTER_NAME}.${POD_NAMESPACE} to come up"
              ping -W 1 -c 1 ${CLUSTER_NAME}-${i}.${CLUSTER_NAME}.${POD_NAMESPACE} > /dev/null && break
              sleep 1s
            done
          done
          echo "Joining member ${HOSTNAME}"
          exec etcd --name ${HOSTNAME} \
              --initial-advertise-peer-urls http://${HOSTNAME}.${CLUSTER_NAME}.${POD_NAMESPACE}.svc:2380 \
              --listen-peer-urls http://0.0.0.0:2380 \
              --listen-client-urls http://0.0.0.0:2379 \
              --advertise-client-urls http://${HOSTNAME}.${CLUSTER_NAME}.${POD_NAMESPACE}.svc:2379 \
              --initial-cluster-token etcd-cluster-1 \
              --data-dir /var/run/etcd/default.etcd \
              --initial-cluster $(initial_peers) \
              --initial-cluster-state new \
              --max-request-bytes 2000000 \
              --max-wals 1 \
              --max-snapshots 1 \
              --quota-backend-bytes 8589934592 \
              --snapshot-count 5000
        # yamllint enable rule:indentation rule:line-length
        env:
        - name: INITIAL_CLUSTER_SIZE
          value: '3'
        - name: CLUSTER_NAME
          # This has to match the metadata.name for things to work.
          value: etcd-cl
        - name: ETCDCTL_API
          value: '3'
        - name: POD_NAMESPACE
          valueFrom:
            fieldRef:
              fieldPath: metadata.namespace
        - name: ETCD_AUTO_COMPACTION_RETENTION
          value: '5'
        - name: ETCD_AUTO_COMPACTION_MODE
          value: revision
        readinessProbe:
          exec:
            command:
            - /bin/sh
            - -ec
            - etcdctl --endpoints=http://localhost:2379
              endpoint status
          failureThreshold: 3
          initialDelaySeconds: 1
          periodSeconds: 5
          successThreshold: 1
          timeoutSeconds: 5
        lifecycle:
          preStop:
            exec:
              # yamllint disable rule:indentation
              command:
              - /bin/sh
              - -ec
              - |
                HOSTNAME=$(hostname)
                member_hash() {
                  etcdctl \
                      member list | grep http://${HOSTNAME}.${CLUSTER_NAME}.${POD_NAMESPACE}.svc:2380 | cut -d',' -f1
                }
                eps() {
                  EPS=""
                  for i in $(seq 0 $((${INITIAL_CLUSTER_SIZE} - 1))); do
                    EPS="${EPS}${EPS:+,}http://${CLUSTER_NAME}-${i}.${CLUSTER_NAME}.${POD_NAMESPACE}.svc:2379"
                  done
                  echo ${EPS}
                }
                MEMBER_HASH=$(member_hash)
                # Removing member from cluster
                if [ -n "${MEMBER_HASH}" ]; then
                  echo "Removing ${HOSTNAME} from etcd cluster"
                  etcdctl \
                      --endpoints=$(eps) \
                      member remove $(member_hash)
                  if [ $? -eq 0 ]; then
                    # Remove everything otherwise the cluster will no longer scale-up
                    rm -rf /var/run/etcd/*
                  fi
                fi
              # yamllint enable rule:indentation

<<<<<<< HEAD
apiVersion: "etcd.database.coreos.com/v1beta2"
kind: "EtcdCluster"
metadata:
  namespace: clonemap
  name: "etcd-cluster"
  ## Adding this annotation make this cluster managed by clusterwide operators
  ## namespaced operators ignore it
  # annotations:
  #   etcd.database.coreos.com/scope: clusterwide
spec:
  size: 3
  # pod:
  #   resources:
  #     limits:
  #       cpu: 300m
  #       memory: 400Mi
  #     requests:
  #       cpu: 200m
  #       memory: 300Mi
version: "3.2.24"
=======
>>>>>>> baee2c72
---

# ------------------- mqtt cluster Service ------------------- #

apiVersion: v1
kind: Service
metadata:
  name: mqtt
  namespace: clonemap
  labels:
    app: mosquitto
spec:
  ports:
    - port: 1883
      name: mqtt
  clusterIP: None
  selector:
    app: mosquitto
---

# ------------------- mqtt external Service ------------------- #

apiVersion: v1
kind: Service
metadata:
  name: mqtt-np
  namespace: clonemap
  labels:
    app: mosquitto
spec:
  type: NodePort
  ports:
    - port: 1883
      protocol: TCP
      nodePort: 30883
      name: mqtt
  selector:
    app: mosquitto
---

# ------------------- mqtt ConfigMap ------------------- #

apiVersion: v1
kind: ConfigMap
metadata:
  name: mosquitto-config
  namespace: clonemap
data:
  conf:
    log_type none
    log_dest none
    set_tcp_nodelay true
---

# ------------------- mqtt Deployment ------------------- #

apiVersion: apps/v1
kind: Deployment
metadata:
  name: mosquitto
  namespace: clonemap
spec:
  replicas: 1
  selector:
    matchLabels:
      app: mosquitto
  template:
    metadata:
      labels:
        app: mosquitto
    spec:
      containers:
      - name: mosquitto
        image: eclipse-mosquitto:1.6.13
        ports:
          - containerPort: 1883
        readinessProbe:
          tcpSocket:
            port: 1883
          initialDelaySeconds: 5
          periodSeconds: 10
        volumeMounts:
        - name: config-volume
          mountPath: /mosquitto/config
      # nodeSelector:
      #   host: pan4
      volumes:
      - name: config-volume
        configMap:
          name: mosquitto-config
          items:
          - key: conf
            path: mosquitto.conf
---

# ------------------- ams Service Account ------------------- #

apiVersion: v1
kind: ServiceAccount
metadata:
  labels:
    k8s-app: ams
  name: ams
  namespace: clonemap
---

# ------------------- ams Role ------------------- #

kind: Role
apiVersion: rbac.authorization.k8s.io/v1
metadata:
  name: ams-role
  namespace: clonemap
rules:
- apiGroups: ["", "apps"]
  resources: ["deployments", "pods", "services", "statefulsets"]
  verbs: ["create", "get", "update", "delete", "list"]
---

# ------------------- ams RoleBinding ------------------- #

apiVersion: rbac.authorization.k8s.io/v1
kind: RoleBinding
metadata:
  name: ams
  namespace: clonemap
  labels:
    k8s-app: ams
roleRef:
  apiGroup: rbac.authorization.k8s.io
  kind: Role
  name: ams-role
subjects:
- kind: ServiceAccount
  name: ams
---

# ------------------- ams Service ------------------- #

apiVersion: v1
kind: Service
metadata:
  namespace: clonemap
  name: ams
  labels:
    app: ams
spec:
  type: NodePort
  ports:
  - port: 9000
    protocol: TCP
    targetPort: ams-port
    nodePort: 30009
  selector:
    app: ams
    role: frontend
---

# ------------------- ams Deployment ------------------- #

apiVersion: apps/v1
kind: Deployment
metadata:
  namespace: clonemap
  name: ams-deployment
  labels:
    app: ams
spec:
  selector:
    matchLabels:
      app: ams
  template:
    metadata:
      namespace: clonemap
      labels:
        app: ams
        role: frontend
    spec:
      containers:
      - name: ams-container
        image: clonemap/ams
        env:
          - name: CLONEMAP_DEPLOYMENT_TYPE
            value: "production"
          - name: CLONEMAP_RESOURCE_LIMITATION
            value: "NO"
          - name: CLONEMAP_STORAGE_TYPE
            value: "etcd"
          - name: CLONEMAP_LOG_LEVEL
            value: "error"
          - name: CLONEMAP_NAMESPACE
            value: "clonemap"
        # resources:
        #   requests:
        #     memory: "128Mi"
        #     cpu: "500m"
        #   limits:
        #     memory: "256Mi"
        #     cpu: "600m"
        ports:
        - containerPort: 9000
          name: ams-port
        livenessProbe:
          httpGet:
            path: /api/clonemap
            port: 9000
          initialDelaySeconds: 30
          timeoutSeconds: 20
      serviceAccountName: ams
---

# ------------------- Cassandra configmap ------------------- #

apiVersion: v1
data:
  cassandra-init.sh: |
    cat >/import.cql <<EOF
    CREATE KEYSPACE IF NOT EXISTS clonemap WITH replication = {'class': 'SimpleStrategy', 'replication_factor': '1'}  AND durable_writes = true;
    CREATE TABLE clonemap.logging_error ( masid int, agentid int, t timestamp, log varchar, PRIMARY KEY ((masid, agentid), t)) WITH CLUSTERING ORDER BY (t ASC);
    CREATE TABLE clonemap.logging_app ( masid int, agentid int, t timestamp, log varchar, PRIMARY KEY ((masid, agentid), t)) WITH CLUSTERING ORDER BY (t ASC);
    CREATE TABLE clonemap.logging_msg ( masid int, agentid int, t timestamp, log varchar, PRIMARY KEY ((masid, agentid), t)) WITH CLUSTERING ORDER BY (t ASC);
    CREATE TABLE clonemap.logging_status ( masid int, agentid int, t timestamp, log varchar, PRIMARY KEY ((masid, agentid), t)) WITH CLUSTERING ORDER BY (t ASC);
    CREATE TABLE clonemap.logging_debug ( masid int, agentid int, t timestamp, log varchar, PRIMARY KEY ((masid, agentid), t)) WITH CLUSTERING ORDER BY (t ASC);
    CREATE TABLE clonemap.logging_beh ( masid int, agentid int, t timestamp, log varchar, PRIMARY KEY ((masid, agentid), t)) WITH CLUSTERING ORDER BY (t ASC);
    CREATE TABLE clonemap.logging_series ( masid int, agentid int, name varchar, t timestamp, series varchar, PRIMARY KEY ((masid, agentid), name, t)) WITH CLUSTERING ORDER BY (name ASC, t ASC);
    CREATE TABLE clonemap.heatmap ( masid int, t timestamp, item varchar, PRIMARY KEY (masid, t)) WITH CLUSTERING ORDER BY (t ASC);
    CREATE TABLE clonemap.beh_stats ( masid int, agentid int, behType varchar, start timestamp, stats varchar, PRIMARY KEY ((masid, agentid, behType), start)) WITH CLUSTERING ORDER BY (start ASC);
    CREATE TABLE clonemap.state ( masid int, agentid int, state varchar, PRIMARY KEY (masid, agentid));
    EOF

    until cqlsh cassandra -f /import.cql; do
    echo "cqlsh: Cassandra is unavailable to initialize - will retry later"
    sleep 2
    done
kind: ConfigMap
metadata:
  name: cassinit
  namespace: clonemap
---

# ------------------- Cassandra service ------------------- #

apiVersion: v1
kind: Service
metadata:
  namespace: clonemap
  name: cassandra
  labels:
    app: cass
spec:
  ports:
  - port: 9042
    protocol: TCP
    targetPort: cql-port
  selector:
    app: cass
---

# ------------------- Cassandra deployment ------------------- #

apiVersion: apps/v1
kind: StatefulSet
metadata:
  namespace: clonemap
  name: cass-ssset
  labels:
    app: cass
spec:
  serviceName: cassandra
  replicas: 3
  selector:
    matchLabels:
      app: cass
  template:
    metadata:
      labels:
        app: cass
    spec:
      terminationGracePeriodSeconds: 1800
      containers:
      - name: cass-container
<<<<<<< HEAD
        image: cassandra
        imagePullPolicy: Never
=======
        image: cassandra:3
        imagePullPolicy: Always
>>>>>>> baee2c72
        ports:
        - containerPort: 7000
          name: intra-node
        - containerPort: 7001
          name: tls-intra-node
        - containerPort: 7199
          name: jmx
        - containerPort: 9042
          name: cql-port
        #resources:
        #  limits:
        #    cpu: "2"
        #    memory: "4Gi"
        #  requests:
        #    cpu: "1"
        #    memory: "2Gi"
        securityContext:
          capabilities:
            add:
              - IPC_LOCK
        lifecycle:
          preStop:
            exec:
              command: 
              - /bin/sh
              - -c
              - nodetool drain
        env:
          - name: MAX_HEAP_SIZE
            value: 512M
          - name: HEAP_NEWSIZE
            value: 100M
          - name: CASSANDRA_SEEDS
            value: "cass-ssset-0.cassandra.clonemap.svc"
          #- name: CASSANDRA_CLUSTER_NAME
          #  value: "K8Demo"
          #- name: CASSANDRA_DC
          #  value: "DC1-K8Demo"
          #- name: CASSANDRA_RACK
          #  value: "Rack1-K8Demo"
          - name: POD_IP
            valueFrom:
              fieldRef:
                fieldPath: status.podIP
---

# ------------------- Cassandra init job ------------------- #

apiVersion: batch/v1
kind: Job
metadata:
  name: cassinit-job
  namespace: clonemap
spec:
  ttlSecondsAfterFinished: 100
  template:
    spec:
      containers:
      - name: cassinit-container
        image: cassandra
        volumeMounts:
        - name: init
          mountPath: /cassinit
        command: ["sh", "cassinit/cassandra-init.sh"]
      restartPolicy: Never
      volumes:
      - name: init
        configMap:
          name: cassinit
---

# ------------------- logger Service ------------------- #

apiVersion: v1
kind: Service
metadata:
  namespace: clonemap
  name: logger
  labels:
    app: logger
spec:
  type: NodePort
  ports:
  - port: 11000
    protocol: TCP
    targetPort: logger-port
    nodePort: 30011
  selector:
    app: logger
    role: frontend
---

# ------------------- logger Deployment ------------------- #

apiVersion: apps/v1
kind: Deployment
metadata:
  namespace: clonemap
  name: logger-deployment
  labels:
    app: logger
spec:
  selector:
    matchLabels:
      app: logger
  template:
    metadata:
      namespace: clonemap
      labels:
        app: logger
        role: frontend
    spec:
      containers:
      - name: logger-container
        image: clonemap/logger
        env:
          - name: CLONEMAP_DEPLOYMENT_TYPE
            value: "production"
          - name: CLONEMAP_LOG_LEVEL
            value: "info"
        # resources:
        #   requests:
        #     memory: "128Mi"
        #     cpu: "300m"
        #   limits:
        #     memory: "256Mi"
        #     cpu: "400m"
        ports:
        - containerPort: 11000
          name: logger-port
        livenessProbe:
          httpGet:
            path: /api/logging/0/0/error/latest/1
            port: 11000
          initialDelaySeconds: 30
          timeoutSeconds: 20
---

# ------------------- DF Service ------------------- #

apiVersion: v1
kind: Service
metadata:
  namespace: clonemap
  name: df
  labels:
    app: df
spec:
  type: NodePort
  ports:
  - port: 12000
    protocol: TCP
    targetPort: df-port
    nodePort: 30012
  selector:
    app: df
    role: frontend
---

# ------------------- df Deployment ------------------- #

apiVersion: apps/v1
kind: Deployment
metadata:
  namespace: clonemap
  name: df-deployment
  labels:
    app: df
spec:
  selector:
    matchLabels:
      app: df
  template:
    metadata:
      namespace: clonemap
      labels:
        app: df
        role: frontend
    spec:
      containers:
      - name: df-container
        image: clonemap/df
        env:
          - name: CLONEMAP_DEPLOYMENT_TYPE
            value: "production"
          - name: CLONEMAP_LOG_LEVEL
            value: "error"
        # resources:
        #   requests:
        #     memory: "128Mi"
        #     cpu: "300m"
        #   limits:
        #     memory: "256Mi"
        #     cpu: "400m"
        ports:
        - containerPort: 12000
          name: df-port
        livenessProbe:
          httpGet:
            path: /api/df/0/svc
            port: 12000
          initialDelaySeconds: 30
          timeoutSeconds: 20
---

# ------------------- Frontend Service ------------------- #

apiVersion: v1
kind: Service
metadata:
  namespace: clonemap
  name: fe
  labels:
    app: fe
spec:
  type: LoadBalancer
  ports:
  - port: 13000
    protocol: TCP
    targetPort: fe-port
    nodePort: 30013
  selector:
    app: fe
    role: frontend
---

# -------------------- Frontend Deployment -------------------- #

apiVersion: apps/v1
kind: Deployment
metadata:
  namespace: clonemap
  name: fe-deployment
  labels:
    app: fe
spec:
  selector:
    matchLabels:
      app: fe
  template:
    metadata:
      namespace: clonemap
      labels:
        app: fe
        role: frontend
    spec:
      containers:
      - name: fe-container
        image: clonemap/frontend
        env:
          - name: CLONEMAP_DEPLOYMENT_TYPE
            value: "production"
          - name: CLONEMAP_LOG_LEVEL
            value: "error"
        # resources:
        #   requests:
        #     memory: "256Mi"
        #     cpu: "500m"
        #   limits:
        #     memory: "512Mi"
        #     cpu: "1"
        ports:
        - containerPort: 13000
          name: fe-port
        livenessProbe:
          httpGet:
            path: /api/overview
            port: 13000
          initialDelaySeconds: 30
          timeoutSeconds: 20<|MERGE_RESOLUTION|>--- conflicted
+++ resolved
@@ -290,29 +290,6 @@
                 fi
               # yamllint enable rule:indentation
 
-<<<<<<< HEAD
-apiVersion: "etcd.database.coreos.com/v1beta2"
-kind: "EtcdCluster"
-metadata:
-  namespace: clonemap
-  name: "etcd-cluster"
-  ## Adding this annotation make this cluster managed by clusterwide operators
-  ## namespaced operators ignore it
-  # annotations:
-  #   etcd.database.coreos.com/scope: clusterwide
-spec:
-  size: 3
-  # pod:
-  #   resources:
-  #     limits:
-  #       cpu: 300m
-  #       memory: 400Mi
-  #     requests:
-  #       cpu: 200m
-  #       memory: 300Mi
-version: "3.2.24"
-=======
->>>>>>> baee2c72
 ---
 
 # ------------------- mqtt cluster Service ------------------- #
@@ -594,13 +571,8 @@
       terminationGracePeriodSeconds: 1800
       containers:
       - name: cass-container
-<<<<<<< HEAD
-        image: cassandra
-        imagePullPolicy: Never
-=======
         image: cassandra:3
         imagePullPolicy: Always
->>>>>>> baee2c72
         ports:
         - containerPort: 7000
           name: intra-node
