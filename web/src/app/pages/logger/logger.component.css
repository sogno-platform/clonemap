.maincontainer {
   padding-top: 10px;
   position: relative;
   display:flex;
   left: 0;
   top:60px;
   height: 100%;
   width:100%;
}


/* style of sidebar */

.sidebar {
   display: flex;
   flex-direction: column;
   margin-top: 30px;
   width: 110px;
   background:white;
}

.sidebar .nav .nav-item{
   padding-top:10px;
   border-radius: 10px;
   width: 110px;
   text-align: center;
}

.sidebar .nav .nav-item a {
   color: var(--primary-color);
   text-decoration: none;
}

.sidebar .nav .nav-item:hover {
   background: rgb(240, 240, 240);
}

.sidebar > .nav > .nav-item.is-active{
   background: var(--background-primary-color)!important;
   color:var(--primary-color);
   font-weight: bold;
}




.contentcontainer {
   border-radius: 5px;
   position: relative;
   display: flex;
   flex-direction: column;
   flex-grow: 1;
}

.notalive {
   display: flex;
   height: 800px;
   flex-direction: column;
   align-items: center;
   justify-content: center;
   
}
.notalive > h1 {
   color: var(--primary-color);
   padding-bottom: 50px;
}


/* style of the search bar */
.inputs {
   padding-top: 30px;
   padding-bottom: 40px;
   display: flex;
   justify-content: center;
   align-items: center;
}
.input {
   color: var(--primary-color);
   height: 50px;
   margin-right:10px;
}


.btn-search {
   background-color: var(--light-primary-color);
   color:white;
   height: 50px;
   width: 50px;
   border: none;
   border-radius: 10px;
}

.btn-create {
   background-color: var(--light-primary-color);
   color:white;
   height: 50px;
   width: 50px;
   border: none;
   border-radius: 10px;
   font-size: large;
   font-weight: bold;
   margin-left: 30px; 
}


/*style of the selection board */


.agent-title {
   color: rgb(85, 81, 81);
   font-size: 30px;
   margin-left: 30px;
   margin-top: -20px;
   width: 180px;
}

.topic-title {
   color: rgb(85, 81, 81);
   font-size: 30px;
   width: 180px;
   margin-bottom: 40px;
}




.agents {
    width:1500px;
    margin-left:15px;
}


.agent-selected {
   height: 40px;
   width: 80px;
   text-align: center;
   border-radius: 40px;
   margin-right: 30px;
   margin-bottom: 10px;
   color:white;
   background-color: var(--light-primary-color);
   font-size: 20px;
   padding-top: 2px;
   cursor: pointer; 
}

.agent-not-selected {
   height: 40px;
   width: 120px;
   text-align: center;
   border: solid rgb(226, 224, 224);
   border-radius: 40px;
   margin-right: 30px;
   margin-bottom: 10px;
   color: gray;
   font-size: 20px;
   cursor: pointer; 
}

.agent-not-selected:hover {
   border: none;
   background: var(--light-primary-color);
   color:white;
}

.more {
   height: 40px;
   width: 80px;
   text-align: center;
   border: dashed gray;
   border-radius: 40px;
   margin-right: 30px;
   margin-bottom: 10px;
   color: grey;
   font-size: 20px;
   font-weight: bold;
   padding-top: 2px;
   cursor: pointer; 
}


.agent-selected:hover {
   color: var(--background-primary-color);   
   background-color: var(--background-primary-color);
}

.agent-selected:hover p {
   display: none;
}

.delete {
   display: none;
}

.hidden {
   display: none;
}

.agent-selected:hover .delete {
   display: initial;
   color: var(--light-primary-color);
}



.tag{
   height: 40px;
   width: 80px;
   text-align: center;
   border: solid rgb(235, 229, 229);
   border-radius: 40px;
   margin-right: 30px;
   margin-bottom: 10px;
   color: gray;
   font-size: 20px;
   padding-top: 2px;
   cursor: pointer; 
}



.active  {
   background-color: var(--light-primary-color);
   color: white;
   border: none;
}








/* style of the nav tab */

/* .nav-item>.active>a, .nav-item>.active>a:hover, .nav-item>.active>a:focus {
   border-color: var(--background-primary-color);
   border-bottom-color: transparent;
}
.nav-tabs {
  border-bottom: 1px solid var(--background-primary-color);
}

.nav-link {
   color: gray;
}

.nav-link.active {
   color: var(--primary-color);
   font-weight: bold;
}
 */

/* style of the UML sequence diagram */



svg {
/*    border: 1px solid orange;  */
   margin-top: 100px;
   position: absolute;
}
   
.vertical {
stroke: var(--light-primary-color);
stroke-width: 2;

}

.agentBox {
<<<<<<< HEAD
    fill: var(--primary-color);
=======
    fill: var(--light-primary-color);
>>>>>>> a642ede3
}

text {
    fill: white;
    color: var(--primary-color);
}

.text-title {
   font: bold 30px; 
}



.error {
   fill: rgb(230, 109, 109);
}

.debug {
   fill: rgb(216, 216, 110);
}

.msg {
   fill: var(--light-primary-color);
}

.status {
   fill: rgb(126, 235, 149);
}

.app {
   fill: rgb(56, 202, 221);
}


.topics .selected {
   color: white;
   border: none;
}

.topics {
   position: fixed;
   right: 100px;
   top: 300px;
}


.topics .error-tag.selected {   
   background-color: rgb(230, 109, 109);
}


.topics .debug-tag.selected {
   background-color: rgb(216, 216, 110);

}

.topics .msg-tag.selected {
   background-color: var(--light-primary-color);
}

.topics .status-tag.selected {
   background-color: rgb(126, 235, 149);
}

.topics .app-tag.selected {
   background-color: rgb(56, 202, 221) ;
}





      

<|MERGE_RESOLUTION|>--- conflicted
+++ resolved
@@ -269,11 +269,7 @@
 }
 
 .agentBox {
-<<<<<<< HEAD
-    fill: var(--primary-color);
-=======
     fill: var(--light-primary-color);
->>>>>>> a642ede3
 }
 
 text {
